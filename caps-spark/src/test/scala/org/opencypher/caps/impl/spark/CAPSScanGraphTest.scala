--- conflicted
+++ resolved
@@ -19,14 +19,8 @@
 import org.opencypher.caps.api.io.conversion.{NodeMapping, RelationshipMapping}
 import org.opencypher.caps.api.schema.{NodeTable, RelationshipTable}
 import org.opencypher.caps.api.types.{CTNode, CTRelationship}
-<<<<<<< HEAD
-import org.opencypher.caps.api.value.CAPSRelationship
-import org.opencypher.caps.api.value.CypherValue._
-import org.opencypher.caps.impl.record._
-=======
-import org.opencypher.caps.api.value.EntityId._
+import org.opencypher.caps.api.value.CypherValue.CypherMap
 import org.opencypher.caps.api.value._
->>>>>>> d46005f3
 import org.opencypher.caps.test.CAPSTestSuite
 import org.opencypher.caps.test.fixture.TeamDataFixture
 
@@ -56,7 +50,7 @@
         Row(300L, false, true, true, false, "F", 84L, "Eve", null, null),
         Row(400L, false, true, true, false, "R", 49L, "Carl", null, null)
       )
-    )
+          )
 
     val rels = result.relationships("r").toDF().collect.toBag
     rels should equal(
@@ -73,30 +67,30 @@
         Row(400L, 400L, "READS", 20L, false, null)
       )
     )
-  }
+      }
 
   test("dont lose schema information when mapping") {
     val nodes = NodeTable(NodeMapping.on("id"),
       caps.sparkSession.createDataFrame(
-        Seq(
-          Tuple1(10L),
-          Tuple1(11L),
-          Tuple1(12L),
-          Tuple1(20L),
-          Tuple1(21L),
-          Tuple1(22L),
-          Tuple1(25L),
-          Tuple1(50L),
-          Tuple1(51L)
-        )
+          Seq(
+            Tuple1(10L),
+            Tuple1(11L),
+            Tuple1(12L),
+            Tuple1(20L),
+            Tuple1(21L),
+            Tuple1(22L),
+            Tuple1(25L),
+            Tuple1(50L),
+            Tuple1(51L)
+          )
       ).toDF("id"))
 
     val rs = RelationshipTable(RelationshipMapping.on("ID").from("SRC").to("DST").relType("FOO"),
       caps.sparkSession.createDataFrame(
-        Seq(
-          (10L, 1000L, 20L),
-          (50L, 500L, 25L)
-        )
+          Seq(
+            (10L, 1000L, 20L),
+            (50L, 500L, 25L)
+          )
       ).toDF("SRC", "ID", "DST"))
 
 
