--- conflicted
+++ resolved
@@ -15,11 +15,8 @@
  */
 package org.opencypher.caps.impl.spark.acceptance
 
-<<<<<<< HEAD
+import org.opencypher.caps.api.value.CypherValue
 import org.opencypher.caps.api.value.CypherValue._
-=======
-import org.opencypher.caps.api.value.{CAPSMap, CAPSValue}
->>>>>>> d46005f3
 import org.opencypher.caps.impl.spark.CAPSGraph
 
 import scala.collection.Bag
@@ -37,7 +34,51 @@
             |CREATE (p:Person {firstName: "Alice", lastName: "Foo"})
           """.stripMargin)
 
-<<<<<<< HEAD
+        // When
+        val result = given.cypher(
+          """
+            |MATCH (a:Animal)
+            |RETURN a.name
+          """.stripMargin
+        )
+
+        // Then
+        result.records.toMaps shouldBe empty
+      }
+
+      it("handles unknown properties") {
+        // Given
+        val given = initGraph(
+          """
+            |CREATE (p:Person {firstName: "Alice", lastName: "Foo"})
+          """.stripMargin)
+
+        // When
+        val result = given.cypher(
+          """
+            |MATCH (a:Person)
+            |RETURN a.firstName, a.age
+          """.stripMargin)
+
+        // Then
+        result.records.toMaps should equal(Bag(CypherMap("a.age" -> null, "a.firstName" -> "Alice")))
+      }
+
+      it("equality between properties") {
+      // Given
+      val given = initGraph(
+        """
+          |CREATE (:A {val: 1})-[:REL]->(:B {p: 2})
+          |CREATE (:A {val: 2})-[:REL]->(:B {p: 1})
+          |CREATE (:A {val: 100})-[:REL]->(:B {p: 100})
+          |CREATE (:A {val: 1})-[:REL]->(:B)
+          |CREATE (:A)-[:REL]->(:B {p: 2})
+          |CREATE (:A)-[:REL]->(:B)
+        """.stripMargin)
+
+      // When
+      val result = given.cypher("MATCH (a:A)-->(b:B) RETURN a.val = b.p AS eq")
+
       // Then
       result.records.toMaps should equal(Bag(
         CypherMap("eq" -> false),
@@ -47,66 +88,10 @@
         CypherMap("eq" -> null),
         CypherMap("eq" -> null)
       ))
-=======
-        // When
-        val result = given.cypher(
-          """
-            |MATCH (a:Animal)
-            |RETURN a.name
-          """.stripMargin
-        )
->>>>>>> d46005f3
-
-        // Then
-        result.records.toMaps shouldBe empty
-      }
-
-      it("handles unknown properties") {
-        // Given
-        val given = initGraph(
-          """
-            |CREATE (p:Person {firstName: "Alice", lastName: "Foo"})
-          """.stripMargin)
-
-        // When
-        val result = given.cypher(
-          """
-            |MATCH (a:Person)
-            |RETURN a.firstName, a.age
-          """.stripMargin)
-
-        // Then
-        result.records.toMaps should equal(Bag(CAPSMap("a.age" -> null, "a.firstName" -> "Alice")))
-      }
-
-      it("equality between properties") {
-        // Given
-        val given = initGraph(
-          """
-            |CREATE (:A {val: 1})-[:REL]->(:B {p: 2})
-            |CREATE (:A {val: 2})-[:REL]->(:B {p: 1})
-            |CREATE (:A {val: 100})-[:REL]->(:B {p: 100})
-            |CREATE (:A {val: 1})-[:REL]->(:B)
-            |CREATE (:A)-[:REL]->(:B {p: 2})
-            |CREATE (:A)-[:REL]->(:B)
-          """.stripMargin)
-
-        // When
-        val result = given.cypher("MATCH (a:A)-->(b:B) RETURN a.val = b.p AS eq")
-
-        // Then
-        result.records.toMaps should equal(Bag(
-          CAPSMap("eq" -> false),
-          CAPSMap("eq" -> false),
-          CAPSMap("eq" -> true),
-          CAPSMap("eq" -> null),
-          CAPSMap("eq" -> null),
-          CAPSMap("eq" -> null)
-        ))
-
-        // And
-        result.graphs shouldBe empty
-      }
+
+      // And
+      result.graphs shouldBe empty
+    }
     }
 
 
@@ -550,10 +535,10 @@
         val result = graph.cypher(
           """
             |WITH [$a, $b] as strings
-            |RETURN strings""".stripMargin, Map("a" -> CAPSValue("bar"), "b" -> CAPSValue("foo")))
-
-        result.records.toMaps should equal(Bag(
-          CAPSMap("strings" -> Seq("bar", "foo"))
+            |RETURN strings""".stripMargin, Map("a" -> CypherValue("bar"), "b" -> CypherValue("foo")))
+
+        result.records.toMaps should equal(Bag(
+          CypherMap("strings" -> Seq("bar", "foo"))
         ))
       }
 
@@ -566,7 +551,7 @@
             |RETURN strings""".stripMargin)
 
         result.records.toMaps should equal(Bag(
-          CAPSMap("strings" -> Seq("bar", "foo"))
+          CypherMap("strings" -> Seq("bar", "foo"))
         ))
       }
     }
