/*
 * Copyright (c) 2016-2018 "Neo4j, Inc." [https://neo4j.com]
 *
 * Licensed under the Apache License, Version 2.0 (the "License");
 * you may not use this file except in compliance with the License.
 * You may obtain a copy of the License at
 *
 *     http://www.apache.org/licenses/LICENSE-2.0
 *
 * Unless required by applicable law or agreed to in writing, software
 * distributed under the License is distributed on an "AS IS" BASIS,
 * WITHOUT WARRANTIES OR CONDITIONS OF ANY KIND, either express or implied.
 * See the License for the specific language governing permissions and
 * limitations under the License.
 */
package org.opencypher.caps.impl.spark.acceptance

import org.opencypher.caps.api.value.CypherValue._
import org.opencypher.caps.api.value.{CAPSNode, CypherValue}
import org.opencypher.caps.demo.Configuration.PrintLogicalPlan
import org.opencypher.caps.impl.spark.CAPSConverters._
import org.opencypher.caps.impl.spark.CAPSGraph

import scala.collection.immutable.Bag

trait ReturnBehaviour { this: AcceptanceTest =>

  def returnBehaviour(initGraph: String => CAPSGraph): Unit = {
    describe("RETURN") {
      it("returns only the returned fields") {
      val g = initGraph("CREATE (:A {name: 'me'}), (:A)")

      val result = g.cypher("MATCH (a:A) WITH a, a.name AS foo RETURN a")

      result.records.iterator.toBag should equal(Bag(
        CypherMap("a" -> CAPSNode(0L, Set("A"), CypherMap("name" -> "me"))),
        CypherMap("a" -> CAPSNode(1L, Set("A"), CypherMap.empty))
      ))
    }

      it("returns only returned fields with tricky alias") {
      val g = initGraph("CREATE (:A {name: 'me'}), (:A)")

      val result = g.cypher("MATCH (a:A) WITH a, a AS foo RETURN a")

      result.records.iterator.toBag should equal(Bag(
        CypherMap("a" -> CAPSNode(0L, Set("A"), CypherMap("name" -> "me"))),
        CypherMap("a" -> CAPSNode(1L, Set("A"), CypherMap.empty))
      ))
    }

    ignore("return only returned fields with trickier aliasing") {
      val g = initGraph("CREATE (:A {name: 'me'}), (:A)")

      PrintLogicalPlan.set()

      // we need to somehow track lineage of aliased entities
      // perhaps copy all child expressions in RecordHeader
      val result = g.cypher("MATCH (a:A) WITH a, a AS foo RETURN foo AS b")

      result.records.iterator.toBag should equal(Bag(
        CypherMap("a" -> CAPSNode(0L, Set("A"), CypherMap("name" -> "me"))),
        CypherMap("a" -> CAPSNode(1L, Set("A"), CypherMap.empty))
      ))
    }

      it("returns only returned fields without dependencies") {
      val g = initGraph("CREATE (:A)")

      val result = g.cypher("MATCH (a:A), (b) RETURN a")

      result.records.iterator.toBag should equal(Bag(
        CypherMap("a" -> CAPSNode(0L, Set("A"), CypherMap.empty))
      ))
    }

      it("can run a single return query") {
      val given = initGraph("CREATE ()")

      val result  = given.cypher("RETURN 1").asCaps

      result.records shouldMatch CypherMap("1" -> 1)
    }

      it("can run single return query with several columns") {
      val given = initGraph("CREATE (), ()")

      val result  = given.cypher("RETURN 1 AS foo, '' AS str").asCaps

      result.records shouldMatch CypherMap("foo" -> 1, "str" -> "")
    }

      it("returns compact node") {
      val given = initGraph("CREATE (:Person {foo:'bar'}),()")

      val result = given.cypher("MATCH (n) RETURN n").asCaps

      result.records.compact.toMaps should equal(Bag(
        CypherMap("n" -> 0),
        CypherMap("n" -> 1))
      )
    }

      it("returns full node") {
      val given = initGraph("CREATE ({foo:'bar'}),()")

      val result = given.cypher("MATCH (n) RETURN n")

      result.records.toMaps should equal(Bag(
        CypherMap("n" -> 0, "n.foo" -> "bar"),
        CypherMap("n" -> 1, "n.foo" -> null))
      )
    }

      it("returns compact rel") {
      val given = initGraph("CREATE ()-[:Rel {foo:'bar'}]->()-[:Rel]->()")

      val result = given.cypher("MATCH ()-[r]->() RETURN r").asCaps

      result.records.compact.toMaps should equal(Bag(
        CypherMap("r" -> 2),
        CypherMap("r" -> 4)
      ))
    }

      it("returns full rel") {
      val given = initGraph("CREATE ()-[:Rel {foo:'bar'}]->()-[:Rel]->()")

      val result = given.cypher("MATCH ()-[r]->() RETURN r")

      result.records.toMaps should equal(Bag(
        CypherMap("r" -> 2, "source(r)" -> 0, "target(r)" -> 1, "type(r)" -> "Rel", "r.foo" -> "bar"),
        CypherMap("r" -> 4, "source(r)" -> 1, "target(r)" -> 3, "type(r)" -> "Rel", "r.foo" -> null)
      ))
    }

      it("returns relationship property from relationship without specific type") {
      val given = initGraph("CREATE ()-[:Rel {foo:'bar'}]->()-[:Rel]->()")

      val result = given.cypher("MATCH ()-[r]->() RETURN r.foo")

<<<<<<< HEAD
      result.records.toMaps should equal(Bag(
        CypherMap("r.foo" -> "bar"),
        CypherMap("r.foo" -> null)
      ))
    }
=======
        result.records.toMaps should equal(Bag(
          CAPSMap("r.foo" -> "bar"),
          CAPSMap("r.foo" -> null)
        ))
      }

      it("should be able to project expression with multiple references") {
        val graph = initGraph("""CREATE ({val: 0})""")

        val query =
          """
            |MATCH (a)
            |WITH a, a.val as foo
            |WITH a, foo as bar
            |RETURN a.val
          """.stripMargin


        graph.cypher(query).records.iterator.toBag should equal(Bag(
          CAPSMap("a.val"-> 0)
        ))
      }
>>>>>>> cbe69a47
    }

    describe("DISTINCT") {
      it("can return distinct properties") {
      val given = initGraph(
        """CREATE ({name:'bar'})
          |CREATE ({name:'bar'})
          |CREATE ({name:'baz'})
          |CREATE ({name:'baz'})
          |CREATE ({name:'bar'})
          |CREATE ({name:'foo'})
        """.stripMargin)

      val result = given.cypher("MATCH (n) RETURN DISTINCT n.name AS name")

      result.records.toMaps should equal(Bag(
        CypherMap("name" -> "bar"),
        CypherMap("name" -> "foo"),
        CypherMap("name" -> "baz")
      ))
    }

      it("can return distinct properties for combinations") {
      val given = initGraph(
        """CREATE ({p1:'a', p2: 'a', p3: '1'})
          |CREATE ({p1:'a', p2: 'a', p3: '2'})
          |CREATE ({p1:'a', p2: 'b', p3: '3'})
          |CREATE ({p1:'b', p2: 'a', p3: '4'})
          |CREATE ({p1:'b', p2: 'b', p3: '5'})
        """.stripMargin)

      val result = given.cypher("MATCH (n) RETURN DISTINCT n.p1 as p1, n.p2 as p2")

      result.records.toMaps should equal(Bag(
        CypherMap("p1" -> "a", "p2" -> "a"),
        CypherMap("p1" -> "a", "p2" -> "b"),
        CypherMap("p1" -> "b", "p2" -> "a"),
        CypherMap("p1" -> "b", "p2" -> "b")
      ))
    }
    }

    describe("ORDER BY") {
      it("can order with default direction") {
      val given = initGraph("""CREATE (:Node {val: 4}), (:Node {val: 3}), (:Node  {val: 42})""")

      val result = given.cypher("MATCH (a) RETURN a.val AS val ORDER BY val")

      // Then
      result.records.toMaps should equal(Bag(
        CypherMap("val" -> 3L),
        CypherMap("val" -> 4L),
        CypherMap("val" -> 42L)
      ))

      // And
      result.graphs shouldBe empty
    }

      it("can order ascending") {
      val given = initGraph("""CREATE (:Node {val: 4}),(:Node {val: 3}),(:Node  {val: 42})""")

      val result = given.cypher("MATCH (a) RETURN a.val as val ORDER BY val ASC")

      // Then
      result.records.toMaps should equal(Bag(
        CypherMap("val" -> 3L),
        CypherMap("val" -> 4L),
        CypherMap("val" -> 42L)
      ))

      // And
      result.graphs shouldBe empty
    }

      it("can order descending") {
      val given = initGraph("""CREATE (:Node {val: 4}),(:Node {val: 3}),(:Node  {val: 42})""")

      val result = given.cypher("MATCH (a) RETURN a.val as val ORDER BY val DESC")

      // Then
      result.records.toMaps should equal(Bag(
        CypherMap("val" -> 42L),
        CypherMap("val" -> 4L),
        CypherMap("val" -> 3L)
      ))

      // And
      result.graphs shouldBe empty
    }
    }
    describe("SKIP") {
      it("can skip") {
      val given = initGraph("""CREATE (:Node {val: 4}),(:Node {val: 3}),(:Node  {val: 42})""")

      val result = given.cypher("MATCH (a) RETURN a.val as val SKIP 2").asCaps

      // Then
      result.records.toDF().count() should equal(1)

      // And
      result.graphs shouldBe empty
    }

      it("can order with skip") {
      val given = initGraph("""CREATE (:Node {val: 4}),(:Node {val: 3}),(:Node  {val: 42})""")

      val result = given.cypher("MATCH (a) RETURN a.val as val ORDER BY val SKIP 1")

      // Then
      result.records.toMaps should equal(Bag(
        CypherMap("val" -> 4L),
        CypherMap("val" -> 42L)
      ))

      // And
      result.graphs shouldBe empty
    }

      it("can order with (arithmetic) skip") {
      val given = initGraph("""CREATE (:Node {val: 4}),(:Node {val: 3}),(:Node  {val: 42})""")

      val result = given.cypher("MATCH (a) RETURN a.val as val ORDER BY val SKIP 1 + 1")

      // Then
      result.records.toMaps should equal(Bag(
        CypherMap("val" -> 42L)
      ))

      // And
      result.graphs shouldBe empty
    }
    }

    describe("limit") {
      it("can evaluate limit") {
      val given = initGraph("""CREATE (:Node {val: 4}),(:Node {val: 3}),(:Node  {val: 42})""")

      val result = given.cypher("MATCH (a) RETURN a.val as val LIMIT 1").asCaps

      // Then
      result.records.toDF().count() should equal(1)

      // And
      result.graphs shouldBe empty
    }

      it("can evaluate limit with parameter value"){
        val graph = initGraph("CREATE (a:A),(b:B),(c:C)")

        val res = graph.cypher(
          """
            |MATCH (a)
            |WITH a
            |LIMIT $limit
            |RETURN a""".stripMargin, Map("limit" -> CypherValue(1)))

        res.records.size
      }


      it("can order with limit") {
      val given = initGraph("""CREATE (:Node {val: 4}),(:Node {val: 3}),(:Node  {val: 42})""")

      val result = given.cypher("MATCH (a) RETURN a.val as val ORDER BY val LIMIT 1")

      // Then
      result.records.toMaps should equal(Bag(
        CypherMap("val" -> 3L)
      ))

      // And
      result.graphs shouldBe empty
    }

      it("can order with (arithmetic) limit") {
      val given = initGraph("""CREATE (:Node {val: 4}),(:Node {val: 3}),(:Node  {val: 42})""")

      val result = given.cypher("MATCH (a) RETURN a.val as val ORDER BY val LIMIT 1 + 1")

      // Then
      result.records.toMaps should equal(Bag(
        CypherMap("val" -> 3L),
        CypherMap("val" -> 4L)
      ))

      // And
      result.graphs shouldBe empty
    }

      it("can order with skip and limit") {
      val given = initGraph("""CREATE (:Node {val: 4}),(:Node {val: 3}),(:Node  {val: 42})""")

      val result = given.cypher("MATCH (a) RETURN a.val as val ORDER BY val SKIP 1 LIMIT 1")

      // Then
      result.records.toMaps should equal(Bag(
        CypherMap("val" -> 4L)
      ))

      // And
      result.graphs shouldBe empty
    }
  }
}
}<|MERGE_RESOLUTION|>--- conflicted
+++ resolved
@@ -23,132 +23,126 @@
 
 import scala.collection.immutable.Bag
 
-trait ReturnBehaviour { this: AcceptanceTest =>
+trait ReturnBehaviour {
+  this: AcceptanceTest =>
 
   def returnBehaviour(initGraph: String => CAPSGraph): Unit = {
     describe("RETURN") {
       it("returns only the returned fields") {
-      val g = initGraph("CREATE (:A {name: 'me'}), (:A)")
-
-      val result = g.cypher("MATCH (a:A) WITH a, a.name AS foo RETURN a")
-
-      result.records.iterator.toBag should equal(Bag(
-        CypherMap("a" -> CAPSNode(0L, Set("A"), CypherMap("name" -> "me"))),
-        CypherMap("a" -> CAPSNode(1L, Set("A"), CypherMap.empty))
-      ))
-    }
+        val g = initGraph("CREATE (:A {name: 'me'}), (:A)")
+
+        val result = g.cypher("MATCH (a:A) WITH a, a.name AS foo RETURN a")
+
+        result.records.iterator.toBag should equal(Bag(
+          CypherMap("a" -> CAPSNode(0L, Set("A"), CypherMap("name" -> "me"))),
+          CypherMap("a" -> CAPSNode(1L, Set("A"), CypherMap.empty))
+        ))
+      }
 
       it("returns only returned fields with tricky alias") {
-      val g = initGraph("CREATE (:A {name: 'me'}), (:A)")
-
-      val result = g.cypher("MATCH (a:A) WITH a, a AS foo RETURN a")
-
-      result.records.iterator.toBag should equal(Bag(
-        CypherMap("a" -> CAPSNode(0L, Set("A"), CypherMap("name" -> "me"))),
-        CypherMap("a" -> CAPSNode(1L, Set("A"), CypherMap.empty))
-      ))
-    }
-
-    ignore("return only returned fields with trickier aliasing") {
-      val g = initGraph("CREATE (:A {name: 'me'}), (:A)")
-
-      PrintLogicalPlan.set()
-
-      // we need to somehow track lineage of aliased entities
-      // perhaps copy all child expressions in RecordHeader
-      val result = g.cypher("MATCH (a:A) WITH a, a AS foo RETURN foo AS b")
-
-      result.records.iterator.toBag should equal(Bag(
-        CypherMap("a" -> CAPSNode(0L, Set("A"), CypherMap("name" -> "me"))),
-        CypherMap("a" -> CAPSNode(1L, Set("A"), CypherMap.empty))
-      ))
-    }
+        val g = initGraph("CREATE (:A {name: 'me'}), (:A)")
+
+        val result = g.cypher("MATCH (a:A) WITH a, a AS foo RETURN a")
+
+        result.records.iterator.toBag should equal(Bag(
+          CypherMap("a" -> CAPSNode(0L, Set("A"), CypherMap("name" -> "me"))),
+          CypherMap("a" -> CAPSNode(1L, Set("A"), CypherMap.empty))
+        ))
+      }
+
+      ignore("return only returned fields with trickier aliasing") {
+        val g = initGraph("CREATE (:A {name: 'me'}), (:A)")
+
+        PrintLogicalPlan.set()
+
+        // we need to somehow track lineage of aliased entities
+        // perhaps copy all child expressions in RecordHeader
+        val result = g.cypher("MATCH (a:A) WITH a, a AS foo RETURN foo AS b")
+
+        result.records.iterator.toBag should equal(Bag(
+          CypherMap("a" -> CAPSNode(0L, Set("A"), CypherMap("name" -> "me"))),
+          CypherMap("a" -> CAPSNode(1L, Set("A"), CypherMap.empty))
+        ))
+      }
 
       it("returns only returned fields without dependencies") {
-      val g = initGraph("CREATE (:A)")
-
-      val result = g.cypher("MATCH (a:A), (b) RETURN a")
-
-      result.records.iterator.toBag should equal(Bag(
-        CypherMap("a" -> CAPSNode(0L, Set("A"), CypherMap.empty))
-      ))
-    }
+        val g = initGraph("CREATE (:A)")
+
+        val result = g.cypher("MATCH (a:A), (b) RETURN a")
+
+        result.records.iterator.toBag should equal(Bag(
+          CypherMap("a" -> CAPSNode(0L, Set("A"), CypherMap.empty))
+        ))
+      }
 
       it("can run a single return query") {
-      val given = initGraph("CREATE ()")
-
-      val result  = given.cypher("RETURN 1").asCaps
-
-      result.records shouldMatch CypherMap("1" -> 1)
-    }
+        val given = initGraph("CREATE ()")
+
+        val result = given.cypher("RETURN 1").asCaps
+
+        result.records shouldMatch CypherMap("1" -> 1)
+      }
 
       it("can run single return query with several columns") {
-      val given = initGraph("CREATE (), ()")
-
-      val result  = given.cypher("RETURN 1 AS foo, '' AS str").asCaps
-
-      result.records shouldMatch CypherMap("foo" -> 1, "str" -> "")
-    }
+        val given = initGraph("CREATE (), ()")
+
+        val result = given.cypher("RETURN 1 AS foo, '' AS str").asCaps
+
+        result.records shouldMatch CypherMap("foo" -> 1, "str" -> "")
+      }
 
       it("returns compact node") {
-      val given = initGraph("CREATE (:Person {foo:'bar'}),()")
-
-      val result = given.cypher("MATCH (n) RETURN n").asCaps
-
-      result.records.compact.toMaps should equal(Bag(
-        CypherMap("n" -> 0),
-        CypherMap("n" -> 1))
-      )
-    }
+        val given = initGraph("CREATE (:Person {foo:'bar'}),()")
+
+        val result = given.cypher("MATCH (n) RETURN n").asCaps
+
+        result.records.compact.toMaps should equal(Bag(
+          CypherMap("n" -> 0),
+          CypherMap("n" -> 1))
+        )
+      }
 
       it("returns full node") {
-      val given = initGraph("CREATE ({foo:'bar'}),()")
-
-      val result = given.cypher("MATCH (n) RETURN n")
-
-      result.records.toMaps should equal(Bag(
-        CypherMap("n" -> 0, "n.foo" -> "bar"),
-        CypherMap("n" -> 1, "n.foo" -> null))
-      )
-    }
+        val given = initGraph("CREATE ({foo:'bar'}),()")
+
+        val result = given.cypher("MATCH (n) RETURN n")
+
+        result.records.toMaps should equal(Bag(
+          CypherMap("n" -> 0, "n.foo" -> "bar"),
+          CypherMap("n" -> 1, "n.foo" -> null))
+        )
+      }
 
       it("returns compact rel") {
-      val given = initGraph("CREATE ()-[:Rel {foo:'bar'}]->()-[:Rel]->()")
-
-      val result = given.cypher("MATCH ()-[r]->() RETURN r").asCaps
-
-      result.records.compact.toMaps should equal(Bag(
-        CypherMap("r" -> 2),
-        CypherMap("r" -> 4)
-      ))
-    }
+        val given = initGraph("CREATE ()-[:Rel {foo:'bar'}]->()-[:Rel]->()")
+
+        val result = given.cypher("MATCH ()-[r]->() RETURN r").asCaps
+
+        result.records.compact.toMaps should equal(Bag(
+          CypherMap("r" -> 2),
+          CypherMap("r" -> 4)
+        ))
+      }
 
       it("returns full rel") {
-      val given = initGraph("CREATE ()-[:Rel {foo:'bar'}]->()-[:Rel]->()")
-
-      val result = given.cypher("MATCH ()-[r]->() RETURN r")
-
-      result.records.toMaps should equal(Bag(
-        CypherMap("r" -> 2, "source(r)" -> 0, "target(r)" -> 1, "type(r)" -> "Rel", "r.foo" -> "bar"),
-        CypherMap("r" -> 4, "source(r)" -> 1, "target(r)" -> 3, "type(r)" -> "Rel", "r.foo" -> null)
-      ))
-    }
+        val given = initGraph("CREATE ()-[:Rel {foo:'bar'}]->()-[:Rel]->()")
+
+        val result = given.cypher("MATCH ()-[r]->() RETURN r")
+
+        result.records.toMaps should equal(Bag(
+          CypherMap("r" -> 2, "source(r)" -> 0, "target(r)" -> 1, "type(r)" -> "Rel", "r.foo" -> "bar"),
+          CypherMap("r" -> 4, "source(r)" -> 1, "target(r)" -> 3, "type(r)" -> "Rel", "r.foo" -> null)
+        ))
+      }
 
       it("returns relationship property from relationship without specific type") {
-      val given = initGraph("CREATE ()-[:Rel {foo:'bar'}]->()-[:Rel]->()")
-
-      val result = given.cypher("MATCH ()-[r]->() RETURN r.foo")
-
-<<<<<<< HEAD
-      result.records.toMaps should equal(Bag(
-        CypherMap("r.foo" -> "bar"),
-        CypherMap("r.foo" -> null)
-      ))
-    }
-=======
-        result.records.toMaps should equal(Bag(
-          CAPSMap("r.foo" -> "bar"),
-          CAPSMap("r.foo" -> null)
+        val given = initGraph("CREATE ()-[:Rel {foo:'bar'}]->()-[:Rel]->()")
+
+        val result = given.cypher("MATCH ()-[r]->() RETURN r.foo")
+
+        result.records.toMaps should equal(Bag(
+          CypherMap("r.foo" -> "bar"),
+          CypherMap("r.foo" -> null)
         ))
       }
 
@@ -165,158 +159,157 @@
 
 
         graph.cypher(query).records.iterator.toBag should equal(Bag(
-          CAPSMap("a.val"-> 0)
-        ))
-      }
->>>>>>> cbe69a47
+          CypherMap("a.val" -> 0)
+        ))
+      }
     }
 
     describe("DISTINCT") {
       it("can return distinct properties") {
-      val given = initGraph(
-        """CREATE ({name:'bar'})
-          |CREATE ({name:'bar'})
-          |CREATE ({name:'baz'})
-          |CREATE ({name:'baz'})
-          |CREATE ({name:'bar'})
-          |CREATE ({name:'foo'})
-        """.stripMargin)
-
-      val result = given.cypher("MATCH (n) RETURN DISTINCT n.name AS name")
-
-      result.records.toMaps should equal(Bag(
-        CypherMap("name" -> "bar"),
-        CypherMap("name" -> "foo"),
-        CypherMap("name" -> "baz")
-      ))
-    }
+        val given = initGraph(
+          """CREATE ({name:'bar'})
+            |CREATE ({name:'bar'})
+            |CREATE ({name:'baz'})
+            |CREATE ({name:'baz'})
+            |CREATE ({name:'bar'})
+            |CREATE ({name:'foo'})
+          """.stripMargin)
+
+        val result = given.cypher("MATCH (n) RETURN DISTINCT n.name AS name")
+
+        result.records.toMaps should equal(Bag(
+          CypherMap("name" -> "bar"),
+          CypherMap("name" -> "foo"),
+          CypherMap("name" -> "baz")
+        ))
+      }
 
       it("can return distinct properties for combinations") {
-      val given = initGraph(
-        """CREATE ({p1:'a', p2: 'a', p3: '1'})
-          |CREATE ({p1:'a', p2: 'a', p3: '2'})
-          |CREATE ({p1:'a', p2: 'b', p3: '3'})
-          |CREATE ({p1:'b', p2: 'a', p3: '4'})
-          |CREATE ({p1:'b', p2: 'b', p3: '5'})
-        """.stripMargin)
-
-      val result = given.cypher("MATCH (n) RETURN DISTINCT n.p1 as p1, n.p2 as p2")
-
-      result.records.toMaps should equal(Bag(
-        CypherMap("p1" -> "a", "p2" -> "a"),
-        CypherMap("p1" -> "a", "p2" -> "b"),
-        CypherMap("p1" -> "b", "p2" -> "a"),
-        CypherMap("p1" -> "b", "p2" -> "b")
-      ))
-    }
+        val given = initGraph(
+          """CREATE ({p1:'a', p2: 'a', p3: '1'})
+            |CREATE ({p1:'a', p2: 'a', p3: '2'})
+            |CREATE ({p1:'a', p2: 'b', p3: '3'})
+            |CREATE ({p1:'b', p2: 'a', p3: '4'})
+            |CREATE ({p1:'b', p2: 'b', p3: '5'})
+          """.stripMargin)
+
+        val result = given.cypher("MATCH (n) RETURN DISTINCT n.p1 as p1, n.p2 as p2")
+
+        result.records.toMaps should equal(Bag(
+          CypherMap("p1" -> "a", "p2" -> "a"),
+          CypherMap("p1" -> "a", "p2" -> "b"),
+          CypherMap("p1" -> "b", "p2" -> "a"),
+          CypherMap("p1" -> "b", "p2" -> "b")
+        ))
+      }
     }
 
     describe("ORDER BY") {
       it("can order with default direction") {
-      val given = initGraph("""CREATE (:Node {val: 4}), (:Node {val: 3}), (:Node  {val: 42})""")
-
-      val result = given.cypher("MATCH (a) RETURN a.val AS val ORDER BY val")
-
-      // Then
-      result.records.toMaps should equal(Bag(
-        CypherMap("val" -> 3L),
-        CypherMap("val" -> 4L),
-        CypherMap("val" -> 42L)
-      ))
-
-      // And
-      result.graphs shouldBe empty
-    }
+        val given = initGraph("""CREATE (:Node {val: 4}), (:Node {val: 3}), (:Node  {val: 42})""")
+
+        val result = given.cypher("MATCH (a) RETURN a.val AS val ORDER BY val")
+
+        // Then
+        result.records.toMaps should equal(Bag(
+          CypherMap("val" -> 3L),
+          CypherMap("val" -> 4L),
+          CypherMap("val" -> 42L)
+        ))
+
+        // And
+        result.graphs shouldBe empty
+      }
 
       it("can order ascending") {
-      val given = initGraph("""CREATE (:Node {val: 4}),(:Node {val: 3}),(:Node  {val: 42})""")
-
-      val result = given.cypher("MATCH (a) RETURN a.val as val ORDER BY val ASC")
-
-      // Then
-      result.records.toMaps should equal(Bag(
-        CypherMap("val" -> 3L),
-        CypherMap("val" -> 4L),
-        CypherMap("val" -> 42L)
-      ))
-
-      // And
-      result.graphs shouldBe empty
-    }
+        val given = initGraph("""CREATE (:Node {val: 4}),(:Node {val: 3}),(:Node  {val: 42})""")
+
+        val result = given.cypher("MATCH (a) RETURN a.val as val ORDER BY val ASC")
+
+        // Then
+        result.records.toMaps should equal(Bag(
+          CypherMap("val" -> 3L),
+          CypherMap("val" -> 4L),
+          CypherMap("val" -> 42L)
+        ))
+
+        // And
+        result.graphs shouldBe empty
+      }
 
       it("can order descending") {
-      val given = initGraph("""CREATE (:Node {val: 4}),(:Node {val: 3}),(:Node  {val: 42})""")
-
-      val result = given.cypher("MATCH (a) RETURN a.val as val ORDER BY val DESC")
-
-      // Then
-      result.records.toMaps should equal(Bag(
-        CypherMap("val" -> 42L),
-        CypherMap("val" -> 4L),
-        CypherMap("val" -> 3L)
-      ))
-
-      // And
-      result.graphs shouldBe empty
-    }
+        val given = initGraph("""CREATE (:Node {val: 4}),(:Node {val: 3}),(:Node  {val: 42})""")
+
+        val result = given.cypher("MATCH (a) RETURN a.val as val ORDER BY val DESC")
+
+        // Then
+        result.records.toMaps should equal(Bag(
+          CypherMap("val" -> 42L),
+          CypherMap("val" -> 4L),
+          CypherMap("val" -> 3L)
+        ))
+
+        // And
+        result.graphs shouldBe empty
+      }
     }
     describe("SKIP") {
       it("can skip") {
-      val given = initGraph("""CREATE (:Node {val: 4}),(:Node {val: 3}),(:Node  {val: 42})""")
-
-      val result = given.cypher("MATCH (a) RETURN a.val as val SKIP 2").asCaps
-
-      // Then
-      result.records.toDF().count() should equal(1)
-
-      // And
-      result.graphs shouldBe empty
-    }
+        val given = initGraph("""CREATE (:Node {val: 4}),(:Node {val: 3}),(:Node  {val: 42})""")
+
+        val result = given.cypher("MATCH (a) RETURN a.val as val SKIP 2").asCaps
+
+        // Then
+        result.records.toDF().count() should equal(1)
+
+        // And
+        result.graphs shouldBe empty
+      }
 
       it("can order with skip") {
-      val given = initGraph("""CREATE (:Node {val: 4}),(:Node {val: 3}),(:Node  {val: 42})""")
-
-      val result = given.cypher("MATCH (a) RETURN a.val as val ORDER BY val SKIP 1")
-
-      // Then
-      result.records.toMaps should equal(Bag(
-        CypherMap("val" -> 4L),
-        CypherMap("val" -> 42L)
-      ))
-
-      // And
-      result.graphs shouldBe empty
-    }
+        val given = initGraph("""CREATE (:Node {val: 4}),(:Node {val: 3}),(:Node  {val: 42})""")
+
+        val result = given.cypher("MATCH (a) RETURN a.val as val ORDER BY val SKIP 1")
+
+        // Then
+        result.records.toMaps should equal(Bag(
+          CypherMap("val" -> 4L),
+          CypherMap("val" -> 42L)
+        ))
+
+        // And
+        result.graphs shouldBe empty
+      }
 
       it("can order with (arithmetic) skip") {
-      val given = initGraph("""CREATE (:Node {val: 4}),(:Node {val: 3}),(:Node  {val: 42})""")
-
-      val result = given.cypher("MATCH (a) RETURN a.val as val ORDER BY val SKIP 1 + 1")
-
-      // Then
-      result.records.toMaps should equal(Bag(
-        CypherMap("val" -> 42L)
-      ))
-
-      // And
-      result.graphs shouldBe empty
-    }
+        val given = initGraph("""CREATE (:Node {val: 4}),(:Node {val: 3}),(:Node  {val: 42})""")
+
+        val result = given.cypher("MATCH (a) RETURN a.val as val ORDER BY val SKIP 1 + 1")
+
+        // Then
+        result.records.toMaps should equal(Bag(
+          CypherMap("val" -> 42L)
+        ))
+
+        // And
+        result.graphs shouldBe empty
+      }
     }
 
     describe("limit") {
       it("can evaluate limit") {
-      val given = initGraph("""CREATE (:Node {val: 4}),(:Node {val: 3}),(:Node  {val: 42})""")
-
-      val result = given.cypher("MATCH (a) RETURN a.val as val LIMIT 1").asCaps
-
-      // Then
-      result.records.toDF().count() should equal(1)
-
-      // And
-      result.graphs shouldBe empty
-    }
-
-      it("can evaluate limit with parameter value"){
+        val given = initGraph("""CREATE (:Node {val: 4}),(:Node {val: 3}),(:Node  {val: 42})""")
+
+        val result = given.cypher("MATCH (a) RETURN a.val as val LIMIT 1").asCaps
+
+        // Then
+        result.records.toDF().count() should equal(1)
+
+        // And
+        result.graphs shouldBe empty
+      }
+
+      it("can evaluate limit with parameter value") {
         val graph = initGraph("CREATE (a:A),(b:B),(c:C)")
 
         val res = graph.cypher(
@@ -331,47 +324,47 @@
 
 
       it("can order with limit") {
-      val given = initGraph("""CREATE (:Node {val: 4}),(:Node {val: 3}),(:Node  {val: 42})""")
-
-      val result = given.cypher("MATCH (a) RETURN a.val as val ORDER BY val LIMIT 1")
-
-      // Then
-      result.records.toMaps should equal(Bag(
-        CypherMap("val" -> 3L)
-      ))
-
-      // And
-      result.graphs shouldBe empty
-    }
+        val given = initGraph("""CREATE (:Node {val: 4}),(:Node {val: 3}),(:Node  {val: 42})""")
+
+        val result = given.cypher("MATCH (a) RETURN a.val as val ORDER BY val LIMIT 1")
+
+        // Then
+        result.records.toMaps should equal(Bag(
+          CypherMap("val" -> 3L)
+        ))
+
+        // And
+        result.graphs shouldBe empty
+      }
 
       it("can order with (arithmetic) limit") {
-      val given = initGraph("""CREATE (:Node {val: 4}),(:Node {val: 3}),(:Node  {val: 42})""")
-
-      val result = given.cypher("MATCH (a) RETURN a.val as val ORDER BY val LIMIT 1 + 1")
-
-      // Then
-      result.records.toMaps should equal(Bag(
-        CypherMap("val" -> 3L),
-        CypherMap("val" -> 4L)
-      ))
-
-      // And
-      result.graphs shouldBe empty
-    }
+        val given = initGraph("""CREATE (:Node {val: 4}),(:Node {val: 3}),(:Node  {val: 42})""")
+
+        val result = given.cypher("MATCH (a) RETURN a.val as val ORDER BY val LIMIT 1 + 1")
+
+        // Then
+        result.records.toMaps should equal(Bag(
+          CypherMap("val" -> 3L),
+          CypherMap("val" -> 4L)
+        ))
+
+        // And
+        result.graphs shouldBe empty
+      }
 
       it("can order with skip and limit") {
-      val given = initGraph("""CREATE (:Node {val: 4}),(:Node {val: 3}),(:Node  {val: 42})""")
-
-      val result = given.cypher("MATCH (a) RETURN a.val as val ORDER BY val SKIP 1 LIMIT 1")
-
-      // Then
-      result.records.toMaps should equal(Bag(
-        CypherMap("val" -> 4L)
-      ))
-
-      // And
-      result.graphs shouldBe empty
+        val given = initGraph("""CREATE (:Node {val: 4}),(:Node {val: 3}),(:Node  {val: 42})""")
+
+        val result = given.cypher("MATCH (a) RETURN a.val as val ORDER BY val SKIP 1 LIMIT 1")
+
+        // Then
+        result.records.toMaps should equal(Bag(
+          CypherMap("val" -> 4L)
+        ))
+
+        // And
+        result.graphs shouldBe empty
+      }
     }
   }
-}
 }