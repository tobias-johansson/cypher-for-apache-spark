--- conflicted
+++ resolved
@@ -85,21 +85,7 @@
     <dep.scalatest.version>3.0.5</dep.scalatest.version>
     <dep.scalacheck.version>1.13.5</dep.scalacheck.version>
   </properties>
-
-<<<<<<< HEAD
-=======
-  <repositories>
-    <repository>
-      <id>snapshots</id>
-      <name>neo-snapshots</name>
-      <url>https://neo.jfrog.io/neo/opencypher-public</url>
-      <snapshots>
-        <enabled>true</enabled>
-      </snapshots>
-    </repository>
-  </repositories>
-
->>>>>>> ed7ae299
+  
   <build>
     <resources>
       <resource>
